--- conflicted
+++ resolved
@@ -15,11 +15,7 @@
 requires-python = ">=3.10"
 license = { file = "licenses/LICENSE.rst", content-type = "text/plain" }
 dependencies = ["sunpy[all]",
-<<<<<<< HEAD
-    "numpy>=1.25,<2",
-=======
     "numpy>=1.25",
->>>>>>> 57794a62
     "ipympl",
     "ipywidgets",
     "matplotlib",
@@ -28,16 +24,6 @@
     "pyqt5",
     "scipy",
     "pyAMaFiL",
-<<<<<<< HEAD
-    "fire"
-]
-dynamic = ["version"]
-
-
-[project.scripts]
-pyampp = "pyampp.gxbox.gxampp:main"
-gxbox_factory = "pyampp.gxbox.gxbox_factory:main"
-=======
     "typer",
 ]
 dynamic = ["version"]
@@ -45,7 +31,6 @@
 [project.scripts]
 pyampp = "pyampp.gxbox.gxampp:app"
 gxbox = "pyampp.gxbox.gxbox_factory:app"
->>>>>>> 57794a62
 
 [project.optional-dependencies]
 tests = [
